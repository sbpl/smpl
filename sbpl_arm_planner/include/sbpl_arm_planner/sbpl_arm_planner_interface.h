/*
 * Copyright (c) 2009, Willow Garage, Inc.
 * All rights reserved.
 *
 * Redistribution and use in source and binary forms, with or without
 * modification, are permitted provided that the following conditions are met:
 *
 *     * Redistributions of source code must retain the above copyright
 *       notice, this list of conditions and the following disclaimer.
 *     * Redistributions in binary form must reproduce the above copyright
 *       notice, this list of conditions and the following disclaimer in the
 *       documentation and/or other materials provided with the distribution.
 *     * Neither the name of Willow Garage, Inc. nor the names of its
 *       contributors may be used to endorse or promote products derived from
 *       this software without specific prior written permission.
 *
 * THIS SOFTWARE IS PROVIDED BY THE COPYRIGHT HOLDERS AND CONTRIBUTORS "AS IS"
 * AND ANY EXPRESS OR IMPLIED WARRANTIES, INCLUDING, BUT NOT LIMITED TO, THE
 * IMPLIED WARRANTIES OF MERCHANTABILITY AND FITNESS FOR A PARTICULAR PURPOSE
 * ARE DISCLAIMED. IN NO EVENT SHALL THE COPYRIGHT OWNER OR CONTRIBUTORS BE
 * LIABLE FOR ANY DIRECT, INDIRECT, INCIDENTAL, SPECIAL, EXEMPLARY, OR
 * CONSEQUENTIAL DAMAGES (INCLUDING, BUT NOT LIMITED TO, PROCUREMENT OF
 * SUBSTITUTE GOODS OR SERVICES; LOSS OF USE, DATA, OR PROFITS; OR BUSINESS
 * INTERRUPTION) HOWEVER CAUSED AND ON ANY THEORY OF LIABILITY, WHETHER IN
 * CONTRACT, STRICT LIABILITY, OR TORT (INCLUDING NEGLIGENCE OR OTHERWISE)
 * ARISING IN ANY WAY OUT OF THE USE OF THIS SOFTWARE, EVEN IF ADVISED OF THE
 * POSSIBILITY OF SUCH DAMAGE.
 */

/** \author Benjamin Cohen */

#ifndef _SBPL_ARM_PLANNER_INTERFACE_H_
#define _SBPL_ARM_PLANNER_INTERFACE_H_

#include <iostream>
#include <map>
#include <ros/ros.h>
#include <tf/transform_datatypes.h>
#include <kdl/frames.hpp>
#include <angles/angles.h>
#include <leatherman/utils.h>
#include <leatherman/print.h>
#include <leatherman/viz.h>
#include <sbpl/planners/araplanner.h>
#include <sbpl_arm_planner/environment_robarm3d.h>
#include <sbpl_manipulation_components/post_processing.h>
#include <moveit/distance_field/propagation_distance_field.h>
#include <geometry_msgs/Pose.h>
#include <moveit_msgs/GetMotionPlan.h>
#include <moveit_msgs/PlanningScene.h>
#include <trajectory_msgs/JointTrajectory.h>

namespace sbpl_arm_planner{

class SBPLArmPlannerInterface
{
  public:

    SBPLArmPlannerInterface(RobotModel *rmodel, CollisionChecker *cc, ActionSet* as, distance_field::PropagationDistanceField* df);

    ~SBPLArmPlannerInterface();

    bool init(std::string ns="~");

    bool getParams();

    virtual bool planKinematicPath(const moveit_msgs::GetMotionPlan::Request &req, moveit_msgs::GetMotionPlan::Response &res);

    virtual bool solve(const moveit_msgs::PlanningSceneConstPtr& planning_scene, const moveit_msgs::GetMotionPlan::Request &req, moveit_msgs::GetMotionPlan::Response &res);

    bool canServiceRequest(const moveit_msgs::GetMotionPlan::Request &req);

    /// @brief Return planning statistics from the last call to solve.
    ///
    /// Possible keys to statistics include:
    ///     "initial solution planning time"
    ///     "initial epsilon"
    ///     "initial solution expansions"
    ///     "final epsilon planning time"
    ///     "final epsilon"
    ///     "solution epsilon"
    ///     "expansions"
    ///     "solution cost"
    ///
    /// @return The statistics
    virtual std::map<std::string, double>  getPlannerStats();

    visualization_msgs::MarkerArray getVisualization(std::string type);

    visualization_msgs::MarkerArray getCollisionModelTrajectoryMarker();

  protected:

    ros::NodeHandle nh_;

    /* params */
    bool planner_initialized_;
    int num_joints_;
    int solution_cost_;

    /* planner & environment */
    MDPConfig mdp_cfg_;
    SBPLPlanner *planner_;
    sbpl_arm_planner::EnvironmentROBARM3D *sbpl_arm_env_;
    sbpl_arm_planner::CollisionChecker *cc_;
    sbpl_arm_planner::OccupancyGrid *grid_;
    sbpl_arm_planner::RobotModel *rm_;
    sbpl_arm_planner::ActionSet *as_;
    sbpl_arm_planner::PlanningParams *prm_;
    distance_field::PropagationDistanceField* df_;

    moveit_msgs::MotionPlanRequest req_;
    moveit_msgs::GetMotionPlan::Response res_;
    moveit_msgs::PlanningScene pscene_;

    /** \brief Initialize the SBPL planner and the sbpl_arm_planner environment */
<<<<<<< HEAD
    bool initializePlannerAndEnvironment(std::string ns="~");
=======
    virtual bool initializePlannerAndEnvironment();
>>>>>>> 2c29d4c0

    /** \brief Set start configuration */
    virtual bool setStart(const sensor_msgs::JointState &state);

    /** \brief Set goal(s) */
    virtual bool setGoalPosition(const moveit_msgs::Constraints &goals);

    virtual bool setGoalConfiguration(const moveit_msgs::Constraints& goal_constraints); //use this to set a 7dof goal!

    /** \brief Plan a path to a cartesian goal(s) */
    virtual bool planToPosition(const moveit_msgs::GetMotionPlan::Request &req, moveit_msgs::GetMotionPlan::Response &res);
    virtual bool planToConfiguration(const moveit_msgs::GetMotionPlan::Request &req, moveit_msgs::GetMotionPlan::Response &res);

    /** \brief Retrieve plan from sbpl */
    virtual bool plan(trajectory_msgs::JointTrajectory &traj);

    void extractGoalPoseFromGoalConstraints(const moveit_msgs::Constraints& goal_constraints,
                                            geometry_msgs::Pose& goal_pose_out) const;

    // extract tolerance as an array of 6 doubles: x, y, z, roll, pitch, yaw
    void extractGoalToleranceFromGoalConstraints(const moveit_msgs::Constraints& goal_constraints, double* tolerance_out);
};

}

#endif<|MERGE_RESOLUTION|>--- conflicted
+++ resolved
@@ -60,7 +60,7 @@
 
     ~SBPLArmPlannerInterface();
 
-    bool init(std::string ns="~");
+    bool init();
 
     bool getParams();
 
@@ -114,11 +114,7 @@
     moveit_msgs::PlanningScene pscene_;
 
     /** \brief Initialize the SBPL planner and the sbpl_arm_planner environment */
-<<<<<<< HEAD
-    bool initializePlannerAndEnvironment(std::string ns="~");
-=======
     virtual bool initializePlannerAndEnvironment();
->>>>>>> 2c29d4c0
 
     /** \brief Set start configuration */
     virtual bool setStart(const sensor_msgs::JointState &state);
