--- conflicted
+++ resolved
@@ -152,12 +152,8 @@
   m.id =  mp_.size();
   m.action.push_back(mprim);
   mp_.push_back(m);
-<<<<<<< HEAD
-
-=======
   
   /*
->>>>>>> 2c29d4c0
   m.type = sbpl_arm_planner::MotionPrimitiveType::SNAP_TO_RPY;
   m.group = 2;
   m.id =  mp_.size();
@@ -255,15 +251,7 @@
   }
   else if(mp.type == sbpl_arm_planner::MotionPrimitiveType::SNAP_TO_XYZ_RPY)
   {
-<<<<<<< HEAD
-    if(dist_to_goal > ik_amp_dist_thresh_m_)
-      return false;
-    
-    action.resize(1);
-    if(!env_->getRobotModel()->computeIK(goal, parent, action[0]))
-=======
     if (dist_to_goal > ik_amp_dist_thresh_m_)
->>>>>>> 2c29d4c0
     {
       return false;
     }
